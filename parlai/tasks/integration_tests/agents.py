#!/usr/bin/env python3

# Copyright (c) Facebook, Inc. and its affiliates.
# This source code is licensed under the MIT license found in the
# LICENSE file in the root directory of this source tree.

"""
These agents contain a number of "unit test" corpora, or fake corpora that ensure models
can learn simple behavior easily. They are useful as unit tests for the basic models.

The corpora are all randomly, but deterministically generated
"""

from parlai.core.teachers import (
    FixedDialogTeacher,
    DialogTeacher,
    FbDialogTeacher,
    AbstractImageTeacher,
    Teacher,
    ChunkTeacher,
)
from parlai.core.opt import Opt
<<<<<<< HEAD
from parlai.utils.typing import TShared
from torch.utils.data import Dataset
=======
>>>>>>> 0ece6eb4
import copy
import random
import itertools
import os
from PIL import Image
import string
import json
from abc import ABC
from typing import Tuple, List
from parlai.utils.io import PathManager

# default parameters
VOCAB_SIZE = 7
EXAMPLE_SIZE = 4
NUM_CANDIDATES = 10
NUM_TRAIN = 500
NUM_TEST = 100
INFINITE = 1e20


class CandidateBaseTeacher(Teacher, ABC):
    """
    Base Teacher.

    Contains some functions that are useful for all the subteachers.
    """

    def __init__(
        self,
        opt: Opt,
        shared: dict = None,
        vocab_size: int = VOCAB_SIZE,
        example_size: int = EXAMPLE_SIZE,
        num_candidates: int = NUM_CANDIDATES,
        num_train: int = NUM_TRAIN,
        num_test: int = NUM_TEST,
    ):
        """
        :param int vocab_size:
            size of the vocabulary
        :param int example_size:
            length of each example
        :param int num_candidates:
            number of label_candidates generated
        :param int num_train:
            size of the training set
        :param int num_test:
            size of the valid/test sets
        """
        self.opt = opt
        datatype = opt['datatype'].split(':')[0]
        self.datatype = datatype
        self.datafile = opt.get('datafile', datatype)
        opt['datafile'] = self.datafile

        self.vocab_size = vocab_size
        self.example_size = example_size
        self.num_candidates = num_candidates
        self.num_train = num_train
        self.num_test = num_test

        # set up the vocabulary
        self.words = list(map(str, range(self.vocab_size)))
        super().__init__(opt, shared)

    def build_corpus(self):
        """
        Build corpus; override for customization.
        """
        return [list(x) for x in itertools.permutations(self.words, self.example_size)]

    def num_episodes(self) -> int:
        if self.datatype == 'train':
            return self.num_train
        else:
            return self.num_test

    def num_examples(self) -> int:
        return self.num_episodes()

    def _setup_data(self, fold: str):
        # N words appearing in a random order
        self.rng = random.Random(42)
        full_corpus = self.build_corpus()
        self.rng.shuffle(full_corpus)

        it = iter(full_corpus)
        self.train = list(itertools.islice(it, self.num_train))
        self.val = list(itertools.islice(it, self.num_test))
        self.test = list(itertools.islice(it, self.num_test))

        # check we have enough data
        assert len(self.train) == self.num_train, len(self.train)
        assert len(self.val) == self.num_test, len(self.val)
        assert len(self.test) == self.num_test, len(self.test)

        # check every word appear in the training set
        assert len(set(itertools.chain(*self.train)) - set(self.words)) == 0

        # select which set we're using
        if fold == "train":
            self.corpus = self.train
        elif fold == "valid":
            self.corpus = self.val
        elif fold == "test":
            self.corpus = self.test

        # make sure the corpus is actually text strings
        self.corpus = [' '.join(x) for x in self.corpus]


class FixedDialogCandidateTeacher(CandidateBaseTeacher, FixedDialogTeacher):
    """
    Base Candidate Teacher.

    Useful if you'd like to test the FixedDialogTeacher
    """

    def __init__(self, *args, **kwargs):
        """
        Override to build candidates.
        """
        super().__init__(*args, **kwargs)
        opt = args[0]
        if 'shared' not in kwargs:
            self._setup_data(opt['datatype'].split(':')[0])
            self._build_candidates()
        else:
            shared = kwargs['shared']
            self.corpus = shared['corpus']
            self.cands = shared['cands']
        self.reset()

    def share(self):
        shared = super().share()
        shared['corpus'] = self.corpus
        shared['cands'] = self.cands
        return shared

    def _build_candidates(self):
        self.cands = []
        for i in range(len(self.corpus)):
            cands = []
            for j in range(NUM_CANDIDATES):
                offset = (i + j) % len(self.corpus)
                cands.append(self.corpus[offset])
            self.cands.append(cands)

    def get(self, episode_idx: int, entry_idx: int = 0):
        return {
            'text': self.corpus[episode_idx],
            'episode_done': True,
            'labels': [self.corpus[episode_idx]],
            'label_candidates': self.cands[episode_idx],
        }


class NoCandidateFbDialogTeacher(CandidateBaseTeacher, FbDialogTeacher):
    """
    Teacher for streaming.
    """

    def __init__(self, opt: Opt, shared: TShared = None):
        opt['datafile'] = self._get_datafile(opt)
        CandidateBaseTeacher.__init__(self, opt, shared=shared)
        self._prepare_data(opt)
        FbDialogTeacher.__init__(self, opt, shared=shared)

    def _get_datafile(self, opt: Opt) -> str:
        dt = opt['datatype'].split(':')[0]
        return os.path.join(opt['datapath'], 'integration_tests', f'{dt}.txt')

    def _prepare_data(self, opt: Opt) -> str:
        """
        Return datafile.

        Save data to disk if not already there.

        :return datafile:
            the datafile with data
        """
        # build data if it doesn't exist
        dt = opt['datatype'].split(':')[0]
        super()._setup_data(dt)
        datafile = self._get_datafile(opt)
        if not os.path.exists(datafile):
            os.makedirs(
                os.path.join(opt['datapath'], 'integration_tests'), exist_ok=True
            )
            with open(datafile, 'w') as f:
                for text in self.corpus:
                    f.write(f'1 {text}\t{text}\n')
        return datafile


class CandidateTeacher(CandidateBaseTeacher, DialogTeacher):
    """
    Candidate teacher produces several candidates, one of which is a repeat of the
    input.

    A good ranker should easily identify the correct response.
    """

    def setup_data(self, fold):
        super()._setup_data(fold)
        for i, text in enumerate(self.corpus):
            cands = []
            for j in range(NUM_CANDIDATES):
                offset = (i + j) % len(self.corpus)
                cands.append(self.corpus[offset])
            yield (text, [text], 0, cands), True


class OverfitTeacher(CandidateTeacher, DialogTeacher):
    @classmethod
    def add_cmdline_args(self, argparser):
        argparser.add_argument('--corpus-size', default=4, type=int)

    def __init__(self, opt, shared=None):
        self.corpussize = opt.get('corpus_size', 4)
        super().__init__(opt, shared)

    def setup_data(self, fold):
        super()._setup_data('train')
        for i, text in enumerate(self.corpus[: self.corpussize]):
            cands = []
            for j in range(NUM_CANDIDATES):
                offset = (i + j) % len(self.corpus)
                cands.append(self.corpus[offset])
            yield (text, [text], 0, cands), True

    def num_examples(self):
        return self.corpussize

    def num_episodes(self):
        return self.corpussize


class OverfitMultiturnTeacher(CandidateTeacher, DialogTeacher):
    @classmethod
    def add_cmdline_args(self, argparser):
        argparser.add_argument('--corpus-size', default=4, type=int)

    def __init__(self, opt, shared=None):
        self.corpussize = opt.get('corpus_size', 4)
        super().__init__(opt, shared)

    def setup_data(self, fold):
        super()._setup_data('train')
        for text in self.corpus[: self.corpussize]:
            words = text.split(' ')
            for j in range(1, len(words) + 1):
                real_text = ' '.join(words[:j])
                yield (real_text, text), True

    def num_examples(self):
        return self.corpussize * EXAMPLE_SIZE

    def num_episodes(self):
        return self.corpussize * EXAMPLE_SIZE


class VariableLengthTeacher(CandidateTeacher):
    def build_corpus(self):
        corpus = super().build_corpus()
        for i in range(len(corpus)):
            length = len(corpus[i]) - i % 3
            corpus[i] = corpus[i][:length]
        return corpus


class MultiturnCandidateTeacher(CandidateTeacher):
    """
    Splits inputs/targets by spaces into multiple turns.

    Good for testing models that use the dialog history.
    """

    def setup_data(self, fold):
        raw = super().setup_data(fold)
        for (t, a, r, cs), _e in raw:
            split_t = t.split(' ')
            split_a = a[0].split(' ')
            split_cs = [c.split(' ') for c in cs]
            for i in range(len(split_t)):
                yield (
                    (
                        split_t[i],
                        [' '.join(split_a[: i + 1])],
                        r,
                        [' '.join(c[: i + 1]) for c in split_cs],
                    ),
                    i == 0,
                )

    def num_examples(self):
        return self.example_size * self.num_episodes()


class MultiturnTeacher(MultiturnCandidateTeacher):
    """
    Simple alias.
    """

    pass


class NocandidateTeacher(CandidateTeacher):
    """
    Strips the candidates so the model can't see any options.

    Good for testing simple generative models.
    """

    def setup_data(self, fold):
        raw = super().setup_data(fold)
        for (t, a, _r, _c), e in raw:
            yield (t, a), e


class RepeatWordsTeacher(NocandidateTeacher):
    """
    Each input/output pair is a word repeated n times.

    Useful for testing beam-blocking.
    """

    def __init__(self, *args, **kwargs):
        # Set sizes so that we have appropriate number of examples (700)
        kwargs['vocab_size'] = 70
        kwargs['example_size'] = 11
        super().__init__(*args, **kwargs)

    def build_corpus(self):
        """
        Override to repeat words.
        """
        return [
            [x for _ in range(l)]
            for l in range(1, self.example_size)
            for x in self.words
        ]


class MultiturnNocandidateTeacher(MultiturnCandidateTeacher):
    """
    Strips the candidates so the model can't see any options.

    Good for testing simple generative models.
    """

    def setup_data(self, fold):
        raw = super().setup_data(fold)
        for (t, a, _r, _c), e in raw:
            yield (t, a), e


class ClassifierTeacher(CandidateTeacher):
    """
    Classifier Teacher.

    Good for testing simple classifier models.
    """

    def setup_data(self, fold):
        raw = super().setup_data(fold)
        for (t, _a, _r, _c), e in raw:
            letters = t.split(' ')
            # everything starts with 0 or 1
            letters[0] = str(int(int(t[0]) % 2))
            label = 'one' if letters[0] == '1' else 'zero'
            text = ' '.join(letters)
            yield (text, [label], 0, ['one', 'zero']), e


class ReverseTeacher(CandidateTeacher):
    """
    Reverse Teacher.

    Label is opposite of text; good for testing more complex generative models.
    """

    def setup_data(self, fold):
        raw = super().setup_data(fold)
        for (t, a, r, c), e in raw:
            label = a[0][::-1]
            yield (t, [label], r, c + [label]), e


class ImageTeacher(AbstractImageTeacher):
    """
    Teacher which provides images and captions.

    In __init__, setup some fake images + features
    """

    def __init__(self, opt, shared=None):
        self._setup_test_data(opt)
        super().__init__(opt, shared)

    def _setup_test_data(self, opt):
        datapath = os.path.join(opt['datapath'], 'ImageTeacher')
        imagepath = os.path.join(datapath, 'images')
        PathManager.mkdirs(imagepath)

        self.image_features_path = os.path.join(
            datapath, f'{opt["image_mode"]}_image_features'
        )

        # Create fake images and features
        imgs = [f'img_{i}' for i in range(10)]
        for i, img in enumerate(imgs):
            image = Image.new('RGB', (16, 16), color=i)
            with PathManager.open(os.path.join(imagepath, f'{img}.jpg'), 'wb') as fp:
                image.save(fp, 'JPEG')

        # write out fake data
        for dt in ['train', 'valid', 'test']:
            random.seed(42)
            data = [
                {'image_id': img, 'text': string.ascii_uppercase[i]}
                for i, img in enumerate(imgs)
            ]
            with PathManager.open(os.path.join(datapath, f'{dt}.json'), 'w') as f:
                json.dump(data, f)

    def get_image_features_path(self, task, image_model_name, dt):
        """
        Return path dummy image features.
        """
        return self.image_features_path

    def image_id_to_image_path(self, image_id):
        """
        Return path to image on disk.
        """
        return os.path.join(
            self.opt['datapath'], 'ImageTeacher/images', f'{image_id}.jpg'
        )


class RepeatTeacher(DialogTeacher):
    def __init__(self, opt, shared=None):
        opt = copy.deepcopy(opt)
        opt['datafile'] = 'unused_path'
        task = opt.get('task', 'integration_tests:RepeatTeacher:50')
        try:
            self.data_length = int(task.split(':')[-1])
        except ValueError:
            self.data_length = 10
        super().__init__(opt, shared)

    def setup_data(self, unused_path):
        for i in range(self.data_length):
            yield ((str(i), [str(i)]), True)

    def num_examples(self):
        return self.data_length

    def num_episodes(self):
        return self.data_length


class ChunkyTeacher(ChunkTeacher):
    def _get_data_folder(self):
        return None

    def get_num_samples(self, opt) -> Tuple[int, int]:
        datatype = opt['datatype']
        if 'train' in datatype:
            return NUM_TRAIN, NUM_TRAIN
        elif 'valid' in datatype:
            return NUM_TEST, NUM_TEST
        elif 'test' in datatype:
            return NUM_TEST, NUM_TEST

    def get_fold_chunks(self, opt) -> List[int]:
        datatype = opt['datatype']
        if 'train' in datatype:
            return list(range(50))
        elif 'valid' in datatype:
            return list(range(50, 60))
        elif 'test' in datatype:
            return list(range(60, 70))

    def load_from_chunk(self, chunk_idx: int):
        output = []
        for i in range(10):
            text = " ".join([str(i)] + [str(chunk_idx)] * 5)
            resp = " ".join([str(i)])
            output.append((text, resp))
        return output

    def create_message(self, sample_item, entry_idx=0):
        text, label = sample_item
        return {'text': text, 'labels': [label], 'episode_done': True}


class InfiniteTrainTeacher(ChunkyTeacher):
    """
    Chunk teacher with an effectively infinite number of training examples.
    """

    def get_num_samples(self, opt) -> Tuple[int, int]:
        datatype = opt['datatype']
        if 'train' in datatype:
            return INFINITE, INFINITE
        elif 'valid' in datatype:
            return NUM_TEST, NUM_TEST
        elif 'test' in datatype:
            return NUM_TEST, NUM_TEST


class ShortFixedTeacher(FixedDialogCandidateTeacher):
    """
    Fixed Dialog Candidate teacher with only 10 training examples.
    """

    def __init__(self, opt: Opt, shared: dict = None):
        super().__init__(opt, shared, num_train=10, num_test=10)


class DefaultTeacher(CandidateTeacher):
    pass<|MERGE_RESOLUTION|>--- conflicted
+++ resolved
@@ -20,11 +20,7 @@
     ChunkTeacher,
 )
 from parlai.core.opt import Opt
-<<<<<<< HEAD
 from parlai.utils.typing import TShared
-from torch.utils.data import Dataset
-=======
->>>>>>> 0ece6eb4
 import copy
 import random
 import itertools
