#!/usr/bin/env python3

# Copyright (c) Facebook, Inc. and its affiliates.
# This source code is licensed under the MIT license found in the
# LICENSE file in the root directory of this source tree.
"""
Provide an argument parser and default command line options for using ParlAI.
"""

import argparse
import importlib
import os
import sys as _sys
import datetime
import parlai

try:
    import git

    GIT_AVAILABLE = True
except ImportError:
    # silence the error
    GIT_AVAILABLE = False

from parlai.core.build_data import modelzoo_path
from parlai.core.loader import load_teacher_module, load_agent_module, load_world_module
from parlai.tasks.tasks import ids_to_tasks
from parlai.core.opt import Opt, load_opt_file

from typing import List, Optional


def print_git_commit():
    """
    Print the current git commit of ParlAI and parlai_internal.
    """
    root = os.path.dirname(os.path.dirname(parlai.__file__))
    internal_root = os.path.join(root, 'parlai_internal')
    try:
        git_ = git.Git(root)
        current_commit = git_.rev_parse('HEAD')
        print(f'[ Current ParlAI commit: {current_commit} ]')
    except git.GitCommandNotFound:
        pass
    except git.GitCommandError:
        pass

    try:
        git_ = git.Git(internal_root)
        internal_commit = git_.rev_parse('HEAD')
        print(f'[ Current internal commit: {internal_commit} ]')
    except git.GitCommandNotFound:
        pass
    except git.GitCommandError:
        pass


def print_announcements(opt):
    """
    Output any announcements the ParlAI team wishes to make to users.

    Also gives the user the option to suppress the output.
    """
    # no annoucements to make right now
    return

    noannounce_file = os.path.join(opt.get('datapath'), 'noannouncements')
    if os.path.exists(noannounce_file):
        # user has suppressed announcements, don't do anything
        return

    # useful constants
    # all of these colors are bolded
    RESET = '\033[0m'
    BOLD = '\033[1m'
    RED = '\033[1;91m'
    YELLOW = '\033[1;93m'
    GREEN = '\033[1;92m'
    BLUE = '\033[1;96m'
    CYAN = '\033[1;94m'
    MAGENTA = '\033[1;95m'

    # only use colors if we're outputting to a terminal
    USE_COLORS = _sys.stdout.isatty()
    if not USE_COLORS:
        RESET = BOLD = RED = YELLOW = GREEN = BLUE = CYAN = MAGENTA = ''

    # generate the rainbow stars
    rainbow = [RED, YELLOW, GREEN, CYAN, BLUE, MAGENTA]
    size = 78 // len(rainbow)
    stars = ''.join([color + '*' * size for color in rainbow])
    stars += RESET

    # do the actual output
    print(
        '\n'.join(
            [
                '',
                stars,
                BOLD,
                'Announcements go here.',
                RESET,
                # don't bold the suppression command
                'To suppress this message (and future announcements), run\n`touch {}`'.format(
                    noannounce_file
                ),
                stars,
            ]
        )
    )


def get_model_name(opt):
    """
    Get the model name from either `--model` or `--model-file`.
    """
    model = opt.get('model', None)
    if model is None:
        # try to get model name from model opt file
        model_file = opt.get('model_file', None)
        if model_file is not None:
            model_file = modelzoo_path(opt.get('datapath'), model_file)
            optfile = model_file + '.opt'
            if os.path.isfile(optfile):
                new_opt = load_opt_file(optfile)
                model = new_opt.get('model', None)
    return model


def str2bool(value):
    """
    Convert 'yes', 'false', '1', etc.

    into a boolean.
    """
    v = value.lower()
    if v in ('yes', 'true', 't', '1', 'y'):
        return True
    elif v in ('no', 'false', 'f', 'n', '0'):
        return False
    else:
        raise argparse.ArgumentTypeError('Boolean value expected.')


def str2floats(s):
    """
    Look for single float or comma-separated floats.
    """
    return tuple(float(f) for f in s.split(','))


def str2class(value):
    """
    From import path string, returns the class specified.

    For example, the string 'parlai.agents.drqa.drqa:SimpleDictionaryAgent' returns
    <class 'parlai.agents.drqa.drqa.SimpleDictionaryAgent'>.
    """
    if ':' not in value:
        raise RuntimeError('Use a colon before the name of the class.')
    name = value.split(':')
    module = importlib.import_module(name[0])
    return getattr(module, name[1])


def class2str(value):
    """
    Inverse of params.str2class().
    """
    s = str(value)
    s = s[s.find('\'') + 1 : s.rfind('\'')]  # pull out import path
    s = ':'.join(s.rsplit('.', 1))  # replace last period with ':'
    return s


def fix_underscores(args):
    """
    Convert underscores to hyphens in args.

    For example, converts '--gradient_clip' to '--gradient-clip'.

    :param args: iterable, possibly containing args strings with underscores.
    """
    if args:
        new_args = []
        for a in args:
            if type(a) is str and a.startswith('-'):
                a = a.replace('_', '-')
            new_args.append(a)
        args = new_args
    return args


class CustomHelpFormatter(argparse.HelpFormatter):
    """
    Produce a custom-formatted `--help` option.

    See https://goo.gl/DKtHb5 for details.
    """

    def __init__(self, *args, **kwargs):
        kwargs['max_help_position'] = 6
        kwargs['width'] = 80
        super().__init__(*args, **kwargs)

    def _format_action_invocation(self, action):
        if not action.option_strings or action.nargs == 0:
            return super()._format_action_invocation(action)
        default = self._get_default_metavar_for_optional(action)
        args_string = self._format_args(action, default)
        return ', '.join(action.option_strings) + ' ' + args_string

    def _get_help_string(self, action):
        help = action.help
        if '%(default)' not in action.help:
            if action.default is not argparse.SUPPRESS:
                defaulting_nargs = [argparse.OPTIONAL, argparse.ZERO_OR_MORE]
                if action.option_strings or action.nargs in defaulting_nargs:
                    help += ' (default: %(default)s)'
        if (
            hasattr(action, 'recommended')
            and action.recommended
            and action.recommended != action.default
        ):
            help += '(recommended: %(recommended)s)'
            help = help.replace(')(recommended', ', recommended')
        return help


class ParlaiParser(argparse.ArgumentParser):
    """
    Provide an opt-producer and CLI argument parser.

    Pseudo-extension of ``argparse`` which sets a number of parameters
    for the ParlAI framework. More options can be added specific to other
    modules by passing this object and calling ``add_arg()`` or
    ``add_argument()`` on it.

    For example, see ``parlai.core.dict.DictionaryAgent.add_cmdline_args``.

    :param add_parlai_args:
        (default True) initializes the default arguments for ParlAI
        package, including the data download paths and task arguments.
    :param add_model_args:
        (default False) initializes the default arguments for loading
        models, including initializing arguments from that model.
    """

    def __init__(
        self, add_parlai_args=True, add_model_args=False, description='ParlAI parser'
    ):
        """
        Initialize the ParlAI argparser.
        """
        super().__init__(
            description=description,
            allow_abbrev=False,
            conflict_handler='resolve',
            formatter_class=CustomHelpFormatter,
            add_help=add_parlai_args,
        )
        self.register('type', 'bool', str2bool)
        self.register('type', 'floats', str2floats)
        self.register('type', 'class', str2class)
        self.parlai_home = os.path.dirname(
            os.path.dirname(os.path.dirname(os.path.realpath(__file__)))
        )
        os.environ['PARLAI_HOME'] = self.parlai_home

        self.add_arg = self.add_argument

        # remember which args were specified on the command line
        self.overridable = {}

        if add_parlai_args:
            self.add_parlai_args()
        if add_model_args:
            self.add_model_args()

    def add_parlai_data_path(self, argument_group=None):
        """
        Add --datapath CLI arg.
        """
        if argument_group is None:
            argument_group = self
        argument_group.add_argument(
            '-dp',
            '--datapath',
            default=None,
            help='path to datasets, defaults to {parlai_dir}/data',
        )

    def add_mturk_args(self):
        """
        Add standard mechanical turk arguments.
        """
        mturk = self.add_argument_group('Mechanical Turk')
        default_log_path = os.path.join(self.parlai_home, 'logs', 'mturk')
        mturk.add_argument(
            '--mturk-log-path',
            default=default_log_path,
            help='path to MTurk logs, defaults to {parlai_dir}/logs/mturk',
        )
        mturk.add_argument(
            '-t',
            '--task',
            help='MTurk task, e.g. "qa_data_collection" or "model_evaluator"',
        )
        mturk.add_argument(
            '-nc',
            '--num-conversations',
            default=1,
            type=int,
            help='number of conversations you want to create for this task',
        )
        mturk.add_argument(
            '--unique',
            dest='unique_worker',
            default=False,
            action='store_true',
            help='enforce that no worker can work on your task twice',
        )
        mturk.add_argument(
            '--max-hits-per-worker',
            dest='max_hits_per_worker',
            default=0,
            type=int,
            help='Max number of hits each worker can perform during current group run',
        )
        mturk.add_argument(
            '--unique-qual-name',
            dest='unique_qual_name',
            default=None,
            type=str,
            help='qualification name to use for uniqueness between HITs',
        )
        mturk.add_argument(
            '-r',
            '--reward',
            default=0.05,
            type=float,
            help='reward for each worker for finishing the conversation, '
            'in US dollars',
        )
        mturk.add_argument(
            '--sandbox',
            dest='is_sandbox',
            action='store_true',
            help='submit the HITs to MTurk sandbox site',
        )
        mturk.add_argument(
            '--live',
            dest='is_sandbox',
            action='store_false',
            help='submit the HITs to MTurk live site',
        )
        mturk.add_argument(
            '--debug',
            dest='is_debug',
            action='store_true',
            help='print and log all server interactions and messages',
        )
        mturk.add_argument(
            '--verbose',
            dest='verbose',
            action='store_true',
            help='print all messages sent to and from Turkers',
        )
        mturk.add_argument(
            '--hard-block',
            dest='hard_block',
            action='store_true',
            default=False,
            help='Hard block disconnecting Turkers from all of your HITs',
        )
        mturk.add_argument(
            '--log-level',
            dest='log_level',
            type=int,
            default=20,
            help='importance level for what to put into the logs. the lower '
            'the level the more that gets logged. values are 0-50',
        )
        mturk.add_argument(
            '--disconnect-qualification',
            dest='disconnect_qualification',
            default=None,
            help='Qualification to use for soft blocking users for '
            'disconnects. By default '
            'turkers are never blocked, though setting this will allow '
            'you to filter out turkers that have disconnected too many '
            'times on previous HITs where this qualification was set.',
        )
        mturk.add_argument(
            '--block-qualification',
            dest='block_qualification',
            default=None,
            help='Qualification to use for soft blocking users. This '
            'qualification is granted whenever soft_block_worker is '
            'called, and can thus be used to filter workers out from a '
            'single task or group of tasks by noted performance.',
        )
        mturk.add_argument(
            '--count-complete',
            dest='count_complete',
            default=False,
            action='store_true',
            help='continue until the requested number of conversations are '
            'completed rather than attempted',
        )
        mturk.add_argument(
            '--allowed-conversations',
            dest='allowed_conversations',
            default=0,
            type=int,
            help='number of concurrent conversations that one mturk worker '
            'is able to be involved in, 0 is unlimited',
        )
        mturk.add_argument(
            '--max-connections',
            dest='max_connections',
            default=30,
            type=int,
            help='number of HITs that can be launched at the same time, 0 is '
            'unlimited.',
        )
        mturk.add_argument(
            '--min-messages',
            dest='min_messages',
            default=0,
            type=int,
            help='number of messages required to be sent by MTurk agent when '
            'considering whether to approve a HIT in the event of a '
            'partner disconnect. I.e. if the number of messages '
            'exceeds this number, the turker can submit the HIT.',
        )
        mturk.add_argument(
            '--local',
            dest='local',
            default=False,
            action='store_true',
            help='Run the server locally on this server rather than setting up'
            ' a heroku server.',
        )
        mturk.add_argument(
            '--hobby',
            dest='hobby',
            default=False,
            action='store_true',
            help='Run the heroku server on the hobby tier.',
        )
        mturk.add_argument(
            '--max-time',
            dest='max_time',
            default=0,
            type=int,
            help='Maximum number of seconds per day that a worker is allowed '
            'to work on this assignment',
        )
        mturk.add_argument(
            '--max-time-qual',
            dest='max_time_qual',
            default=None,
            help='Qualification to use to share the maximum time requirement '
            'with other runs from other machines.',
        )
        mturk.add_argument(
            '--heroku-team',
            dest='heroku_team',
            default=None,
            help='Specify Heroku team name to use for launching Dynos.',
        )
        mturk.add_argument(
            '--tmp-dir',
            dest='tmp_dir',
            default=None,
            help='Specify location to use for scratch builds and such.',
        )

        # it helps to indicate to agents that they're in interactive mode, and
        # can avoid some otherwise troublesome behavior (not having candidates,
        # sharing self.replies, etc).
        mturk.set_defaults(interactive_mode=True)

        mturk.set_defaults(is_sandbox=True)
        mturk.set_defaults(is_debug=False)
        mturk.set_defaults(verbose=False)

    def add_chatservice_args(self):
        """
        Arguments for all chat services.
        """
        args = self.add_argument_group('Chat Services')
        args.add_argument(
            '--debug',
            dest='is_debug',
            action='store_true',
            help='print and log all server interactions and messages',
        )
        args.add_argument(
            '--config-path',
            default=None,
            type=str,
            help='/path/to/config/file for a given task.',
        )
        args.add_argument(
            '--password',
            dest='password',
            type=str,
            default=None,
            help='Require a password for entry to the bot',
        )

    def add_websockets_args(self):
        """
        Add websocket arguments.
        """
        self.add_chatservice_args()
        websockets = self.add_argument_group('Websockets')
        websockets.add_argument(
            '--port', default=35496, type=int, help='Port to run the websocket handler'
        )

    def add_messenger_args(self):
        """
        Add Facebook Messenger arguments.
        """
        self.add_chatservice_args()
        messenger = self.add_argument_group('Facebook Messenger')
        messenger.add_argument(
            '--verbose',
            dest='verbose',
            action='store_true',
            help='print all messages sent to and from Turkers',
        )
        messenger.add_argument(
            '--log-level',
            dest='log_level',
            type=int,
            default=20,
            help='importance level for what to put into the logs. the lower '
            'the level the more that gets logged. values are 0-50',
        )
        messenger.add_argument(
            '--force-page-token',
            dest='force_page_token',
            action='store_true',
            help='override the page token stored in the cache for a new one',
        )
        messenger.add_argument(
            '--bypass-server-setup',
            dest='bypass_server_setup',
            action='store_true',
            default=False,
            help='should bypass traditional server and socket setup',
        )
        messenger.add_argument(
            '--local',
            dest='local',
            action='store_true',
            default=False,
            help='Run the server locally on this server rather than setting up'
            ' a heroku server.',
        )

        messenger.set_defaults(is_debug=False)
        messenger.set_defaults(verbose=False)

    def add_parlai_args(self, args=None):
        """
        Add common ParlAI args across all scripts.
        """
        parlai = self.add_argument_group('Main ParlAI Arguments')
        parlai.add_argument(
            '-o',
            '--init-opt',
            default=None,
            help='Path to json file of options. '
            'Note: Further Command-line arguments override file-based options.',
        )
        parlai.add_argument(
            '-v',
            '--show-advanced-args',
            action='store_true',
            help='Show hidden command line options (advanced users only)',
        )
        parlai.add_argument(
            '-t', '--task', help='ParlAI task(s), e.g. "babi:Task1" or "babi,cbt"'
        )
        parlai.add_argument(
            '--download-path',
            default=None,
            hidden=True,
            help='path for non-data dependencies to store any needed files.'
            'defaults to {parlai_dir}/downloads',
        )
        parlai.add_argument(
            '-dt',
            '--datatype',
            default='train',
            choices=[
                'train',
                'train:stream',
                'train:ordered',
                'train:ordered:stream',
                'train:stream:ordered',
                'train:evalmode',
                'train:evalmode:stream',
                'train:evalmode:ordered',
                'train:evalmode:ordered:stream',
                'train:evalmode:stream:ordered',
                'valid',
                'valid:stream',
                'test',
                'test:stream',
            ],
            help='choose from: train, train:ordered, valid, test. to stream '
            'data add ":stream" to any option (e.g., train:stream). '
            'by default: train is random with replacement, '
            'valid is ordered, test is ordered.',
        )
        parlai.add_argument(
            '-im',
            '--image-mode',
            default='raw',
            type=str,
            help='image preprocessor to use. default is "raw". set to "none" '
            'to skip image loading.',
            hidden=True,
        )
        parlai.add_argument(
            '-nt',
            '--numthreads',
            default=1,
            type=int,
            help='number of threads. Used for hogwild if batchsize is 1, else '
            'for number of threads in threadpool loading,',
        )
        parlai.add_argument(
            '--hide-labels',
            default=False,
            type='bool',
            hidden=True,
            help='default (False) moves labels in valid and test sets to the '
            'eval_labels field. If True, they are hidden completely.',
        )
        parlai.add_argument(
            '-mtw',
            '--multitask-weights',
            type='floats',
            default=[1],
            help='list of floats, one for each task, specifying '
            'the probability of drawing the task in multitask case',
            hidden=True,
        )
        parlai.add_argument(
            '-bs',
            '--batchsize',
            default=1,
            type=int,
            help='batch size for minibatch training schemes',
        )
        self.add_parlai_data_path(parlai)

    def add_distributed_training_args(self):
        """
        Add CLI args for distributed training.
        """
        grp = self.add_argument_group('Distributed Training')
        grp.add_argument(
            '--distributed-world-size', type=int, help='Number of workers.'
        )
        grp.add_argument(
            '--verbose',
            type='bool',
            default=False,
            help='All workers print output.',
            hidden=True,
        )
        return grp

<<<<<<< HEAD
    def add_pytorch_datateacher_args(self):
        """
        Add CLI args for PytorchDataTeacher.
        """
        pytorch = self.add_argument_group('PytorchData Arguments')
        pytorch.add_argument(
            '-pyt',
            '--pytorch-teacher-task',
            help='Use the PytorchDataTeacher for multiprocessed '
            'data loading with a standard ParlAI task, e.g. "babi:Task1k"',
        )
        pytorch.add_argument(
            '-pytd',
            '--pytorch-teacher-dataset',
            help='Use the PytorchDataTeacher for multiprocessed '
            'data loading with a pytorch Dataset, e.g. "vqa_1" or "flickr30k"',
        )
        pytorch.add_argument(
            '--pytorch-datapath',
            type=str,
            default=None,
            help='datapath for pytorch data loader'
            '(note: only specify if the data does not reside'
            'in the normal ParlAI datapath)',
            hidden=True,
        )
        pytorch.add_argument(
            '-nw',
            '--numworkers',
            type=int,
            default=1,
            help='how many workers the Pytorch dataloader should use',
            hidden=True,
        )
        pytorch.add_argument(
            '--pytorch-preprocess',
            type='bool',
            default=False,
            help='Whether the agent should preprocess the data while building'
            'the pytorch data',
            hidden=True,
        )
        pytorch.add_argument(
            '-pybsrt',
            '--pytorch-teacher-batch-sort',
            type='bool',
            default=False,
            help='Whether to construct batches of similarly sized episodes'
            'when using the PytorchDataTeacher (either via specifying `-pyt`',
            hidden=True,
        )
        pytorch.add_argument(
            '--batch-sort-cache-type',
            type=str,
            choices=['pop', 'index', 'none'],
            default='pop',
            help='how to build up the batch cache',
            hidden=True,
        )
        pytorch.add_argument(
            '--batch-length-range',
            type=int,
            default=5,
            help='degree of variation of size allowed in batch',
            hidden=True,
        )
        pytorch.add_argument(
            '--shuffle',
            type='bool',
            default=False,
            help='Whether to shuffle the data',
            hidden=True,
        )
        pytorch.add_argument(
            '--batch-sort-field',
            type=str,
            default='text',
            help='What field to use when determining the length of an episode',
            hidden=True,
        )
        pytorch.add_argument(
            '-pyclen',
            '--pytorch-context-length',
            default=-1,
            type=int,
            help='Number of past utterances to remember when building flattened '
            'batches of data in multi-example episodes.'
            '(For use with PytorchDataTeacher)',
            hidden=True,
        )
        pytorch.add_argument(
            '-pyincl',
            '--pytorch-include-labels',
            default=True,
            type='bool',
            help='Specifies whether or not to include labels as past utterances when '
            'building flattened batches of data in multi-example episodes.'
            '(For use with PytorchDataTeacher)',
            hidden=True,
        )

=======
>>>>>>> e324d83e
    def add_model_args(self):
        """
        Add arguments related to models such as model files.
        """
        model_args = self.add_argument_group('ParlAI Model Arguments')
        model_args.add_argument(
            '-m',
            '--model',
            default=None,
            help='the model class name. can match parlai/agents/<model> for '
            'agents in that directory, or can provide a fully specified '
            'module for `from X import Y` via `-m X:Y` '
            '(e.g. `-m parlai.agents.seq2seq.seq2seq:Seq2SeqAgent`)',
        )
        model_args.add_argument(
            '-mf',
            '--model-file',
            default=None,
            help='model file name for loading and saving models',
        )
        model_args.add_argument(
            '-im',
            '--init-model',
            default=None,
            type=str,
            help='load model weights and dict from this file',
        )
        model_args.add_argument(
            '--dict-class', hidden=True, help='the class of the dictionary agent uses'
        )

    def add_model_subargs(self, model):
        """
        Add arguments specific to a particular model.
        """
        agent = load_agent_module(model)
        try:
            if hasattr(agent, 'add_cmdline_args'):
                agent.add_cmdline_args(self)
        except argparse.ArgumentError:
            # already added
            pass
        try:
            if hasattr(agent, 'dictionary_class'):
                s = class2str(agent.dictionary_class())
                self.set_defaults(dict_class=s)
        except argparse.ArgumentError:
            # already added
            pass

    def add_task_args(self, task):
        """
        Add arguments specific to the specified task.
        """
        for t in ids_to_tasks(task).split(','):
            agent = load_teacher_module(t)
            try:
                if hasattr(agent, 'add_cmdline_args'):
                    agent.add_cmdline_args(self)
            except argparse.ArgumentError:
                # already added
                pass

    def add_world_args(self, task, interactive_task):
        """
        Add arguments specific to the world.
        """
        world_class = load_world_module(task, interactive_task)
        if world_class is not None and hasattr(world_class, 'add_cmdline_args'):
            try:
                world_class.add_cmdline_args(self)
            except argparse.ArgumentError:
                # already added
                pass

    def add_image_args(self, image_mode):
        """
        Add additional arguments for handling images.
        """
        try:
            parlai = self.add_argument_group('ParlAI Image Preprocessing Arguments')
            parlai.add_argument(
                '--image-size',
                type=int,
                default=256,
                help='resizing dimension for images',
                hidden=True,
            )
            parlai.add_argument(
                '--image-cropsize',
                type=int,
                default=224,
                help='crop dimension for images',
                hidden=True,
            )
        except argparse.ArgumentError:
            # already added
            pass

    def add_extra_args(self, args=None):
        """
        Add more args depending on how known args are set.
        """
        parsed = vars(self.parse_known_args(args, nohelp=True)[0])
        # Also load extra args options if a file is given.
        if parsed.get('init_opt', None) is not None:
            self._load_known_opts(parsed.get('init_opt'), parsed)
        parsed = self._infer_datapath(parsed)

        # find which image mode specified if any, and add additional arguments
        image_mode = parsed.get('image_mode', None)
        if image_mode is not None and image_mode != 'no_image_model':
            self.add_image_args(image_mode)

        # find which task specified if any, and add its specific arguments
        task = parsed.get('task', None)
        if task is not None:
            self.add_task_args(task)
        evaltask = parsed.get('evaltask', None)
        if evaltask is not None:
            self.add_task_args(evaltask)

        # find which model specified if any, and add its specific arguments
        model = get_model_name(parsed)
        if model is not None:
            self.add_model_subargs(model)

        # add world args, if we know a priori which world is being used
        if task is not None:
            self.add_world_args(task, parsed.get('interactive_task', False))

        # reset parser-level defaults over any model-level defaults
        try:
            self.set_defaults(**self._defaults)
        except AttributeError:
            raise RuntimeError(
                'Please file an issue on github that argparse '
                'got an attribute error when parsing.'
            )

    def parse_known_args(self, args=None, namespace=None, nohelp=False):
        """
        Parse known args to ignore help flag.
        """
        if args is None:
            # args default to the system args
            args = _sys.argv[1:]
        args = fix_underscores(args)

        if nohelp:
            # ignore help
            args = [a for a in args if a != '-h' and a != '--help']
        return super().parse_known_args(args, namespace)

    def _load_known_opts(self, optfile, parsed):
        """
        Pull in CLI args for proper models/tasks/etc.

        Called before args are parsed; ``_load_opts`` is used for actually overriding
        opts after they are parsed.
        """
        new_opt = load_opt_file(optfile)
        for key, value in new_opt.items():
            # existing command line parameters take priority.
            if key not in parsed or parsed[key] is None:
                parsed[key] = value

    def _load_opts(self, opt):
        optfile = opt.get('init_opt')
        new_opt = load_opt_file(optfile)
        for key, value in new_opt.items():
            # existing command line parameters take priority.
            if key not in opt:
                raise RuntimeError(
                    'Trying to set opt from file that does not exist: ' + str(key)
                )
            if key not in opt['override']:
                opt[key] = value
                opt['override'][key] = value

    def _infer_datapath(self, opt):
        """
        Set the value for opt['datapath'] and opt['download_path'].

        Sets the value for opt['datapath'] and opt['download_path'], correctly
        respecting environmental variables and the default.
        """
        # set environment variables
        # Priority for setting the datapath (same applies for download_path):
        # --datapath -> os.environ['PARLAI_DATAPATH'] -> <self.parlai_home>/data
        if opt.get('download_path'):
            os.environ['PARLAI_DOWNPATH'] = opt['download_path']
        elif os.environ.get('PARLAI_DOWNPATH') is None:
            os.environ['PARLAI_DOWNPATH'] = os.path.join(self.parlai_home, 'downloads')
        if opt.get('datapath'):
            os.environ['PARLAI_DATAPATH'] = opt['datapath']
        elif os.environ.get('PARLAI_DATAPATH') is None:
            os.environ['PARLAI_DATAPATH'] = os.path.join(self.parlai_home, 'data')

        opt['download_path'] = os.environ['PARLAI_DOWNPATH']
        opt['datapath'] = os.environ['PARLAI_DATAPATH']

        return opt

    def _process_args_to_opts(self, args_that_override: Optional[List[str]] = None):
        self.opt = Opt(vars(self.args))

        # custom post-parsing
        self.opt['parlai_home'] = self.parlai_home
        self.opt = self._infer_datapath(self.opt)

        # set all arguments specified in command line as overridable
        option_strings_dict = {}
        store_true = []
        store_false = []
        for group in self._action_groups:
            for a in group._group_actions:
                if hasattr(a, 'option_strings'):
                    for option in a.option_strings:
                        option_strings_dict[option] = a.dest
                        if '_StoreTrueAction' in str(type(a)):
                            store_true.append(option)
                        elif '_StoreFalseAction' in str(type(a)):
                            store_false.append(option)

        if args_that_override is None:
            args_that_override = _sys.argv[1:]

        for i in range(len(args_that_override)):
            if args_that_override[i] in option_strings_dict:
                if args_that_override[i] in store_true:
                    self.overridable[option_strings_dict[args_that_override[i]]] = True
                elif args_that_override[i] in store_false:
                    self.overridable[option_strings_dict[args_that_override[i]]] = False
                elif (
                    i < len(args_that_override) - 1
                    and args_that_override[i + 1][:1] != '-'
                ):
                    key = option_strings_dict[args_that_override[i]]
                    self.overridable[key] = self.opt[key]
        self.opt['override'] = self.overridable

        # load opts if a file is provided.
        if self.opt.get('init_opt', None) is not None:
            self._load_opts(self.opt)

        # map filenames that start with 'zoo:' to point to the model zoo dir
        if self.opt.get('model_file') is not None:
            self.opt['model_file'] = modelzoo_path(
                self.opt.get('datapath'), self.opt['model_file']
            )
        if self.opt['override'].get('model_file') is not None:
            # also check override
            self.opt['override']['model_file'] = modelzoo_path(
                self.opt.get('datapath'), self.opt['override']['model_file']
            )
        if self.opt.get('dict_file') is not None:
            self.opt['dict_file'] = modelzoo_path(
                self.opt.get('datapath'), self.opt['dict_file']
            )
        if self.opt['override'].get('dict_file') is not None:
            # also check override
            self.opt['override']['dict_file'] = modelzoo_path(
                self.opt.get('datapath'), self.opt['override']['dict_file']
            )

        # add start time of an experiment
        self.opt['starttime'] = datetime.datetime.today().strftime('%b%d_%H-%M')

    def parse_and_process_known_args(self, args=None):
        """
        Parse provided arguments and return parlai opts and unknown arg list.

        Runs the same arg->opt parsing that parse_args does, but doesn't throw an error
        if the args being parsed include additional command line arguments that parlai
        doesn't know what to do with.
        """
        self.args, unknowns = super().parse_known_args(args=args)
        self._process_args_to_opts(args)
        return self.opt, unknowns

    def parse_args(self, args=None, namespace=None, print_args=True):
        """
        Parse the provided arguments and returns a dictionary of the ``args``.

        We specifically remove items with ``None`` as values in order to support the
        style ``opt.get(key, default)``, which would otherwise return ``None``.
        """
        self.add_extra_args(args)
        self.args = super().parse_args(args=args)

        self._process_args_to_opts(args)

        if print_args:
            self.print_args()
            if GIT_AVAILABLE:
                print_git_commit()
            print_announcements(self.opt)

        return self.opt

    def print_args(self):
        """
        Print out all the arguments in this parser.
        """
        if not self.opt:
            self.parse_args(print_args=False)
        values = {}
        for key, value in self.opt.items():
            values[str(key)] = str(value)
        for group in self._action_groups:
            group_dict = {
                a.dest: getattr(self.args, a.dest, None) for a in group._group_actions
            }
            namespace = argparse.Namespace(**group_dict)
            count = 0
            for key in sorted(namespace.__dict__):
                if key in values:
                    if count == 0:
                        print('[ ' + group.title + ': ] ')
                    count += 1
                    print('[  ' + key + ': ' + values[key] + ' ]')

    def set_params(self, **kwargs):
        """
        Set overridable kwargs.
        """
        self.set_defaults(**kwargs)
        for k, v in kwargs.items():
            self.overridable[k] = v

    @property
    def show_advanced_args(self):
        """
        Check if we should show arguments marked as hidden.
        """
        if hasattr(self, '_show_advanced_args'):
            return self._show_advanced_args
        known_args, _ = self.parse_known_args(nohelp=True)
        if hasattr(known_args, 'show_advanced_args'):
            self._show_advanced_args = known_args.show_advanced_args
        else:
            self._show_advanced_args = True
        return self._show_advanced_args

    def _handle_custom_options(self, kwargs):
        """
        Handle custom parlai options.

        Includes hidden, recommended. Future may include no_save and no_override.
        """
        action_attr = {}
        if 'recommended' in kwargs:
            rec = kwargs.pop('recommended')
            action_attr['recommended'] = rec
        action_attr['hidden'] = kwargs.get('hidden', False)
        if 'hidden' in kwargs:
            hidden = kwargs.pop('hidden')
            if hidden:
                kwargs['help'] = argparse.SUPPRESS
        return kwargs, action_attr

    def add_argument(self, *args, **kwargs):
        """
        Override to convert underscores to hyphens for consistency.
        """
        kwargs, newattr = self._handle_custom_options(kwargs)
        action = super().add_argument(*fix_underscores(args), **kwargs)
        for k, v in newattr.items():
            setattr(action, k, v)
        return action

    def add_argument_group(self, *args, **kwargs):
        """
        Override to make arg groups also convert underscores to hyphens.
        """
        arg_group = super().add_argument_group(*args, **kwargs)
        original_add_arg = arg_group.add_argument

        def ag_add_argument(*args, **kwargs):
            kwargs, newattr = self._handle_custom_options(kwargs)
            action = original_add_arg(*fix_underscores(args), **kwargs)
            for k, v in newattr.items():
                setattr(action, k, v)
            return action

        arg_group.add_argument = ag_add_argument  # override _ => -
        arg_group.add_argument_group = self.add_argument_group
        return arg_group

    def error(self, message):
        """
        Override to print custom error message.
        """
        self.print_help()
        _sys.stderr.write('\nParse Error: %s\n' % message)
        _sys.exit(2)<|MERGE_RESOLUTION|>--- conflicted
+++ resolved
@@ -660,52 +660,6 @@
             type=int,
             help='batch size for minibatch training schemes',
         )
-        self.add_parlai_data_path(parlai)
-
-    def add_distributed_training_args(self):
-        """
-        Add CLI args for distributed training.
-        """
-        grp = self.add_argument_group('Distributed Training')
-        grp.add_argument(
-            '--distributed-world-size', type=int, help='Number of workers.'
-        )
-        grp.add_argument(
-            '--verbose',
-            type='bool',
-            default=False,
-            help='All workers print output.',
-            hidden=True,
-        )
-        return grp
-
-<<<<<<< HEAD
-    def add_pytorch_datateacher_args(self):
-        """
-        Add CLI args for PytorchDataTeacher.
-        """
-        pytorch = self.add_argument_group('PytorchData Arguments')
-        pytorch.add_argument(
-            '-pyt',
-            '--pytorch-teacher-task',
-            help='Use the PytorchDataTeacher for multiprocessed '
-            'data loading with a standard ParlAI task, e.g. "babi:Task1k"',
-        )
-        pytorch.add_argument(
-            '-pytd',
-            '--pytorch-teacher-dataset',
-            help='Use the PytorchDataTeacher for multiprocessed '
-            'data loading with a pytorch Dataset, e.g. "vqa_1" or "flickr30k"',
-        )
-        pytorch.add_argument(
-            '--pytorch-datapath',
-            type=str,
-            default=None,
-            help='datapath for pytorch data loader'
-            '(note: only specify if the data does not reside'
-            'in the normal ParlAI datapath)',
-            hidden=True,
-        )
         pytorch.add_argument(
             '-nw',
             '--numworkers',
@@ -714,75 +668,25 @@
             help='how many workers the Pytorch dataloader should use',
             hidden=True,
         )
-        pytorch.add_argument(
-            '--pytorch-preprocess',
+        self.add_parlai_data_path(parlai)
+
+    def add_distributed_training_args(self):
+        """
+        Add CLI args for distributed training.
+        """
+        grp = self.add_argument_group('Distributed Training')
+        grp.add_argument(
+            '--distributed-world-size', type=int, help='Number of workers.'
+        )
+        grp.add_argument(
+            '--verbose',
             type='bool',
             default=False,
-            help='Whether the agent should preprocess the data while building'
-            'the pytorch data',
+            help='All workers print output.',
             hidden=True,
         )
-        pytorch.add_argument(
-            '-pybsrt',
-            '--pytorch-teacher-batch-sort',
-            type='bool',
-            default=False,
-            help='Whether to construct batches of similarly sized episodes'
-            'when using the PytorchDataTeacher (either via specifying `-pyt`',
-            hidden=True,
-        )
-        pytorch.add_argument(
-            '--batch-sort-cache-type',
-            type=str,
-            choices=['pop', 'index', 'none'],
-            default='pop',
-            help='how to build up the batch cache',
-            hidden=True,
-        )
-        pytorch.add_argument(
-            '--batch-length-range',
-            type=int,
-            default=5,
-            help='degree of variation of size allowed in batch',
-            hidden=True,
-        )
-        pytorch.add_argument(
-            '--shuffle',
-            type='bool',
-            default=False,
-            help='Whether to shuffle the data',
-            hidden=True,
-        )
-        pytorch.add_argument(
-            '--batch-sort-field',
-            type=str,
-            default='text',
-            help='What field to use when determining the length of an episode',
-            hidden=True,
-        )
-        pytorch.add_argument(
-            '-pyclen',
-            '--pytorch-context-length',
-            default=-1,
-            type=int,
-            help='Number of past utterances to remember when building flattened '
-            'batches of data in multi-example episodes.'
-            '(For use with PytorchDataTeacher)',
-            hidden=True,
-        )
-        pytorch.add_argument(
-            '-pyincl',
-            '--pytorch-include-labels',
-            default=True,
-            type='bool',
-            help='Specifies whether or not to include labels as past utterances when '
-            'building flattened batches of data in multi-example episodes.'
-            '(For use with PytorchDataTeacher)',
-            hidden=True,
-        )
-
-=======
->>>>>>> e324d83e
+        return grp
+
     def add_model_args(self):
         """
         Add arguments related to models such as model files.
