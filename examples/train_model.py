# Copyright (c) 2017-present, Facebook, Inc.
# All rights reserved.
# This source code is licensed under the BSD-style license found in the
# LICENSE file in the root directory of this source tree. An additional grant
# of patent rights can be found in the PATENTS file in the same directory.
"""Train a model.

After training, computes validation and test error.

Run with, e.g.:

python examples/train_model.py -m ir_baseline -t dialog_babi:Task:1 -mf /tmp/model

..or..

python examples/train_model.py -m seq2seq -t babi:Task10k:1 -mf '/tmp/model' -bs 32 -lr 0.5 -hs 128

..or..

python examples/train_model.py -m drqa -t babi:Task10k:1 -mf /tmp/model -bs 10

TODO List:
- More logging (e.g. to files), make things prettier.
"""

from parlai.core.agents import create_agent
from parlai.core.worlds import create_task
from parlai.core.params import ParlaiParser
from parlai.core.utils import Timer
from examples.build_dict import build_dict
import math
import os

def setup_args(model_args=None):
    parser = ParlaiParser(True, True, model_argv=model_args)
    train = parser.add_argument_group('Training Loop Arguments')
    train.add_argument('-et', '--evaltask',
                       help=('task to use for valid/test (defaults to the '
                             'one used for training if not set)'))
    train.add_argument('-d', '--display-examples',
                       type='bool', default=False)
    train.add_argument('-e', '--num-epochs', type=float, default=-1)
    train.add_argument('-ttim', '--max-train-time',
                       type=float, default=-1)
    train.add_argument('-ltim', '--log-every-n-secs',
                       type=float, default=2)
    train.add_argument('-vtim', '--validation-every-n-secs',
                       type=float, default=-1,
                       help='Validate every n seconds. Whenever the the best '
                            'validation metric is found, saves the model to '
                            'the model_file path if set.')
    train.add_argument('-stim', '--save-every-n-secs',
                       type=float, default=-1,
                       help='Saves the model to model_file.checkpoint after '
                            'every n seconds (default -1, never).')
    train.add_argument('-sval', '--save-after-valid', type='bool',
                       default=False,
                       help='Saves the model to model_file.checkpoint after '
                            'every validation (default True).')
    train.add_argument('-vme', '--validation-max-exs',
                       type=int, default=-1,
                       help='max examples to use during validation (default '
                            '-1 uses all)')
    train.add_argument('-vp', '--validation-patience',
                       type=int, default=10,
                       help=('number of iterations of validation where result'
                             ' does not improve before we stop training'))
    train.add_argument('-vmt', '--validation-metric', default='accuracy',
                       help='key into report table for selecting best '
                            'validation')
    train.add_argument('-vmm', '--validation-metric-mode', default='max',
                       type=str, choices=['max', 'min'],
                       help='how to optimize validation metric (max or min)')
    train.add_argument('-vcut', '--validation-cutoff',
                       type=float, default=1.0,
                       help='value at which training will stop if exceeded by '
                            'training metric')
    train.add_argument('-dbf', '--dict-build-first',
                       type='bool', default=True,
                       help='build dictionary first before training agent')
    train.add_argument('-lfc', '--load-from-checkpoint',
                       type='bool', default=False,
                       help='load model from checkpoint if available')
    return parser

def run_eval(agent, opt, datatype, max_exs=-1, write_log=False, valid_world=None):
    """Eval on validation/test data.
    - Agent is the agent to use for the evaluation.
    - opt is the options that specific the task, eval_task, etc
    - datatype is the datatype to use, such as "valid" or "test"
    - write_log specifies to write metrics to file if the model_file is set
    - max_exs limits the number of examples if max_exs > 0
    - valid_world can be an existing world which will be reset instead of reinitialized
    """
    print('[ running eval: ' + datatype + ' ]')
    if 'stream' in opt['datatype']:
        datatype += ':stream'
    opt['datatype'] = datatype
    if opt.get('evaltask'):
        opt['task'] = opt['evaltask']

    if valid_world is None:
        valid_world = create_task(opt, agent)
    else:
        valid_world.reset()
    cnt = 0
    while not valid_world.epoch_done():
        valid_world.parley()
        if cnt == 0 and opt['display_examples']:
            print(valid_world.display() + '\n~~')
            print(valid_world.report())
        cnt += opt['batchsize']
        if max_exs > 0 and cnt >= max_exs:
            # note this max_exs is approximate--some batches won't always be
            # full depending on the structure of the data
            break
    valid_report = valid_world.report()

    metrics = datatype + ':' + str(valid_report)
    print(metrics)
    if write_log and opt.get('model_file'):
        # Write out metrics
        f = open(opt['model_file'] + '.' + datatype, 'a+')
        f.write(metrics + '\n')
        f.close()

    return valid_report, valid_world

def save_best_valid(model_file, best_valid):
    f = open(model_file + '.best_valid', 'w')
    f.write(str(best_valid))
    f.close()


class TrainLoop():
    def __init__(self, parser):
        opt = parser.parse_args()
        # Possibly load from checkpoint
        if opt['load_from_checkpoint'] and opt.get('model_file') and os.path.isfile(opt['model_file'] + '.checkpoint'):
            opt['init_model'] = opt['model_file'] + '.checkpoint'
        # Possibly build a dictionary (not all models do this).
        if opt['dict_build_first'] and 'dict_file' in opt:
            if opt['dict_file'] is None and opt.get('model_file'):
                opt['dict_file'] = opt['model_file'] + '.dict'
            print("[ building dictionary first... ]")
            build_dict(opt)
        # Create model and assign it to the specified task
        self.agent = create_agent(opt)
        self.world = create_task(opt, self.agent)
        self.train_time = Timer()
        self.validate_time = Timer()
        self.log_time = Timer()
        self.save_time = Timer()
        print('[ training... ]')
        self.parleys = 0
        self.max_num_epochs = opt['num_epochs'] if opt['num_epochs'] > 0 else float('inf')
        self.max_train_time = opt['max_train_time'] if opt['max_train_time'] > 0 else float('inf')
        self.log_every_n_secs = opt['log_every_n_secs'] if opt['log_every_n_secs'] > 0 else float('inf')
        self.val_every_n_secs = opt['validation_every_n_secs'] if opt['validation_every_n_secs'] > 0 else float('inf')
        self.save_every_n_secs = opt['save_every_n_secs'] if opt['save_every_n_secs'] > 0 else float('inf')
        self.valid_optim = 1 if opt['validation_metric_mode'] == 'max' else -1
        self.best_valid = None
        if opt.get('model_file') and os.path.isfile(opt['model_file'] + '.best_valid'):
            with open(opt['model_file'] + ".best_valid", 'r') as f:
                x = f.readline()
                self.best_valid = float(x)
                f.close()
        self.impatience = 0
        self.saved = False
        self.valid_world = None
        self.opt = opt

    def validate(self):
        opt = self.opt
        valid_report, self.valid_world = run_eval(
            self.agent, opt, 'valid', opt['validation_max_exs'],
            valid_world=self.valid_world)
        if opt.get('model_file') and opt.get('save_after_valid'):
            print("[ saving model checkpoint: " + opt['model_file'] + ".checkpoint ]")
            self.agent.save(opt['model_file'] + '.checkpoint')
        if hasattr(self.agent, 'receive_metrics'):
            self.agent.receive_metrics(valid_report)
        if self.best_valid is None or self.valid_optim * valid_report[opt['validation_metric']] > self.valid_optim * self.best_valid:
            self.best_valid = valid_report[opt['validation_metric']]
            self.impatience = 0
            print('[ new best {}: {} ]'.format(
                opt['validation_metric'], self.best_valid))
            if opt.get('model_file'):
                print("[ saving best valid model: " + opt['model_file'] + " ]")
                self.agent.save(opt['model_file'])
<<<<<<< HEAD
                print("[ saving best valid metric: " + opt['model_file'] + ".best_valid ]")
                save_best_valid(opt['model_file'], self.best_valid)
=======
            print("[ saving best valid metric: " + opt['model_file'] + ".best_valid ]")
            save_best_valid(opt['model_file'], self.best_valid)
>>>>>>> 6bcc06f2
            self.saved = True
            if opt['validation_metric'] == 'accuracy' and self.best_valid >= opt['validation_cutoff']:
                print('[ task solved! stopping. ]')
                return True
        else:
            self.impatience += 1
            print('[ did not beat best {}: {} impatience: {} ]'.format(
                    opt['validation_metric'], round(self.best_valid, 4),
                    self.impatience))
        self.validate_time.reset()
        if opt['validation_patience'] > 0 and self.impatience >= opt['validation_patience']:
            print('[ ran out of patience! stopping training. ]')
            return True
        return False

    def log(self):
        opt = self.opt
        if opt['display_examples']:
            print(self.world.display() + '\n~~')
        logs = []
        # get report
        if hasattr(self.agent, 'report'):
            train_report = self.agent.report()
            self.agent.reset_metrics()
        else:
            train_report = self.world.report(compute_time=True)
            self.world.reset_metrics()

        # time elapsed
        logs.append('time:{}s'.format(math.floor(self.train_time.time())))
        logs.append('parleys:{}'.format(self.parleys))

        if 'time_left' in train_report:
            logs.append('time_left:{}s'.format(
                         math.floor(train_report.pop('time_left', ""))))
        if 'num_epochs' in train_report:
            logs.append('num_epochs:{}'.format(
                         train_report.pop('num_epochs', '')))
        log = '[ {} ] {}'.format(' '.join(logs), train_report)
        print(log)
        self.log_time.reset()

    def train(self):
        opt = self.opt
        world = self.world
        with world:
            while True:
                world.parley()
                self.parleys += 1

                if world.get_total_epochs() >= self.max_num_epochs:
                    self.log()
                    print('[ num_epochs completed:{} time elapsed:{}s ]'.format(
                        self.max_num_epochs, self.train_time.time()))
                    break
                if self.train_time.time() > self.max_train_time:
                    print('[ max_train_time elapsed:{}s ]'.format(self.train_time.time()))
                    break
                if self.log_time.time() > self.log_every_n_secs:
                    self.log()
                if self.validate_time.time() > self.val_every_n_secs:
                    stop_training = self.validate()
                    if stop_training:
                        break
                if self.save_time.time() > self.save_every_n_secs and opt.get('model_file'):
                    print("[ saving model checkpoint: " + opt['model_file'] + ".checkpoint ]")
                    self.agent.save(opt['model_file'] + '.checkpoint')
                    self.save_time.reset()

        if not self.saved:
            # save agent
            self.agent.save(opt['model_file'])
        elif opt.get('model_file'):
            # reload best validation model
            self.agent = create_agent(opt)

        _rep, wrld = run_eval(self.agent, opt, 'valid', write_log=True)
        wrld.shutdown()  # may need to shut down threads, remote connections
        _rep, wrld = run_eval(self.agent, opt, 'test', write_log=True)
        wrld.shutdown()  # may need to shut down threads, remote connections


if __name__ == '__main__':
    TrainLoop(setup_args()).train()
    print()<|MERGE_RESOLUTION|>--- conflicted
+++ resolved
@@ -188,14 +188,9 @@
             if opt.get('model_file'):
                 print("[ saving best valid model: " + opt['model_file'] + " ]")
                 self.agent.save(opt['model_file'])
-<<<<<<< HEAD
                 print("[ saving best valid metric: " + opt['model_file'] + ".best_valid ]")
                 save_best_valid(opt['model_file'], self.best_valid)
-=======
-            print("[ saving best valid metric: " + opt['model_file'] + ".best_valid ]")
-            save_best_valid(opt['model_file'], self.best_valid)
->>>>>>> 6bcc06f2
-            self.saved = True
+                self.saved = True
             if opt['validation_metric'] == 'accuracy' and self.best_valid >= opt['validation_cutoff']:
                 print('[ task solved! stopping. ]')
                 return True
